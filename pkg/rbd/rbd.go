--- conflicted
+++ resolved
@@ -19,12 +19,8 @@
 import (
 	"github.com/golang/glog"
 
-<<<<<<< HEAD
+	"github.com/ceph/ceph-csi/pkg/util"
 	"github.com/container-storage-interface/spec/lib/go/csi"
-=======
-	"github.com/ceph/ceph-csi/pkg/util"
-	"github.com/container-storage-interface/spec/lib/go/csi/v0"
->>>>>>> b23ee70d
 	"github.com/kubernetes-csi/drivers/pkg/csi-common"
 
 	"k8s.io/kubernetes/pkg/util/mount"
@@ -55,97 +51,6 @@
 	version   = "1.0.0"
 )
 
-<<<<<<< HEAD
-var rbdVolumes map[string]*rbdVolume
-var rbdSnapshots map[string]*rbdSnapshot
-
-// Init checks for the persistent volume file and loads all found volumes
-// into a memory structure
-func init() {
-	rbdVolumes = map[string]*rbdVolume{}
-	rbdSnapshots = map[string]*rbdSnapshot{}
-	if _, err := os.Stat(path.Join(PluginFolder, "controller")); os.IsNotExist(err) {
-		glog.Infof("rbd: folder %s not found. Creating... \n", path.Join(PluginFolder, "controller"))
-		if err := os.Mkdir(path.Join(PluginFolder, "controller"), 0755); err != nil {
-			glog.Fatalf("Failed to create a controller's volumes folder with error: %v\n", err)
-		}
-	} else {
-		// Since "controller" folder exists, it means the rbdplugin has already been running, it means
-		// there might be some volumes left, they must be re-inserted into rbdVolumes map
-		loadExVolumes()
-	}
-	if _, err := os.Stat(path.Join(PluginFolder, "controller-snap")); os.IsNotExist(err) {
-		glog.Infof("rbd: folder %s not found. Creating... \n", path.Join(PluginFolder, "controller-snap"))
-		if err := os.Mkdir(path.Join(PluginFolder, "controller-snap"), 0755); err != nil {
-			glog.Fatalf("Failed to create a controller's snapshots folder with error: %v\n", err)
-		}
-	} else {
-		// Since "controller-snap" folder exists, it means the rbdplugin has already been running, it means
-		// there might be some snapshots left, they must be re-inserted into rbdSnapshots map
-		loadExSnapshots()
-	}
-}
-
-// loadExSnapshots check for any *.json files in the  PluginFolder/controller-snap folder
-// and loads then into rbdSnapshots map
-func loadExSnapshots() {
-	rbdSnap := rbdSnapshot{}
-	files, err := ioutil.ReadDir(path.Join(PluginFolder, "controller-snap"))
-	if err != nil {
-		glog.Infof("rbd: failed to read controller's snapshots folder: %s error:%v", path.Join(PluginFolder, "controller-snap"), err)
-		return
-	}
-	for _, f := range files {
-		if !strings.HasSuffix(f.Name(), ".json") {
-			continue
-		}
-		fp, err := os.Open(path.Join(PluginFolder, "controller-snap", f.Name()))
-		if err != nil {
-			glog.Infof("rbd: open file: %s err %v", f.Name(), err)
-			continue
-		}
-		decoder := json.NewDecoder(fp)
-		if err = decoder.Decode(&rbdSnap); err != nil {
-			glog.Infof("rbd: decode file: %s err: %v", f.Name(), err)
-			fp.Close()
-			continue
-		}
-		rbdSnapshots[rbdSnap.SnapID] = &rbdSnap
-	}
-	glog.Infof("rbd: Loaded %d snapshots from %s", len(rbdSnapshots), path.Join(PluginFolder, "controller-snap"))
-}
-
-// loadExVolumes check for any *.json files in the  PluginFolder/controller folder
-// and loads then into rbdVolumes map
-func loadExVolumes() {
-	rbdVol := rbdVolume{}
-	files, err := ioutil.ReadDir(path.Join(PluginFolder, "controller"))
-	if err != nil {
-		glog.Infof("rbd: failed to read controller's volumes folder: %s error:%v", path.Join(PluginFolder, "controller"), err)
-		return
-	}
-	for _, f := range files {
-		if !strings.HasSuffix(f.Name(), ".json") {
-			continue
-		}
-		fp, err := os.Open(path.Join(PluginFolder, "controller", f.Name()))
-		if err != nil {
-			glog.Infof("rbd: open file: %s err %v", f.Name(), err)
-			continue
-		}
-		decoder := json.NewDecoder(fp)
-		if err = decoder.Decode(&rbdVol); err != nil {
-			glog.Infof("rbd: decode file: %s err: %v", f.Name(), err)
-			fp.Close()
-			continue
-		}
-		rbdVolumes[rbdVol.VolID] = &rbdVol
-	}
-	glog.Infof("rbd: Loaded %d volumes from %s", len(rbdVolumes), path.Join(PluginFolder, "controller"))
-}
-
-=======
->>>>>>> b23ee70d
 func GetRBDDriver() *rbd {
 	return &rbd{}
 }
